--- conflicted
+++ resolved
@@ -53,11 +53,6 @@
     private OffsetTracker mOffsetTracker;
     private ConsumerConnector mConsumerConnector;
     private ConsumerIterator mIterator;
-<<<<<<< HEAD
-    private HashMap<TopicPartition, Long> mLastAccessTime;
-    private int mTopicPartitionForgetSeconds;
-=======
->>>>>>> 01923a77
 
     public MessageReader(SecorConfig config, OffsetTracker offsetTracker) throws
             UnknownHostException {
@@ -72,37 +67,8 @@
         KafkaStream<byte[], byte[]> stream = streams.get(0);
         mIterator = stream.iterator();
         StatsUtil.setLabel("secor.kafka.consumer.id", IdUtil.getConsumerId());
-        mTopicPartitionForgetSeconds = mConfig.getTopicPartitionForgetSeconds();
     }
 
-<<<<<<< HEAD
-    private void updateAccessTime(TopicPartition topicPartition) {
-        long now = System.currentTimeMillis() / 1000L;
-        mLastAccessTime.put(topicPartition, now);
-        Iterator iterator = mLastAccessTime.entrySet().iterator();
-        while (iterator.hasNext()) {
-            Map.Entry pair = (Map.Entry) iterator.next();
-            long lastAccessTime = (Long) pair.getValue();
-            if (now - lastAccessTime > mTopicPartitionForgetSeconds) {
-                iterator.remove();
-            }
-        }
-    }
-
-    private void exportStats() {
-        StringBuffer topicPartitions = new StringBuffer();
-        for (TopicPartition topicPartition : mLastAccessTime.keySet()) {
-            if (topicPartitions.length() > 0) {
-                topicPartitions.append(' ');
-            }
-            topicPartitions.append(topicPartition.getTopic() + '/' +
-                                   topicPartition.getPartition());
-        }
-        StatsUtil.setLabel("secor.topic_partitions", topicPartitions.toString());
-    }
-
-=======
->>>>>>> 01923a77
     private ConsumerConfig createConsumerConfig() throws UnknownHostException {
         Properties props = new Properties();
         props.put("zookeeper.connect", mConfig.getZookeeperQuorum() + mConfig.getKafkaZookeeperPath());
