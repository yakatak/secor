--- conflicted
+++ resolved
@@ -127,16 +127,14 @@
         if (mConfig.getFetchMessageMaxBytes() != null && !mConfig.getFetchMessageMaxBytes().isEmpty()) {
             props.put("fetch.message.max.bytes", mConfig.getFetchMessageMaxBytes());
         }
-<<<<<<< HEAD
         if (mConfig.getFetchMinBytes() != null && !mConfig.getFetchMinBytes().isEmpty()) {
             props.put("fetch.min.bytes", mConfig.getFetchMinBytes());
         }
         if (mConfig.getFetchWaitMaxMs() != null && !mConfig.getFetchWaitMaxMs().isEmpty()) {
             props.put("fetch.wait.max.ms", mConfig.getFetchWaitMaxMs());
-=======
+        }
         if (mConfig.getPartitionAssignmentStrategy() != null && !mConfig.getPartitionAssignmentStrategy().isEmpty()) {
             props.put("partition.assignment.strategy", mConfig.getPartitionAssignmentStrategy());
->>>>>>> beb795d6
         }
 
         return new ConsumerConfig(props);
